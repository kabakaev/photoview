/* tslint:disable */
/* eslint-disable */
// @generated
// This file was automatically generated and should not be edited.

import { OrderDirection, MediaType } from "./../../../__generated__/globalTypes";

// ====================================================
// GraphQL query operation: albumQuery
// ====================================================

export interface albumQuery_album_subAlbums_thumbnail_thumbnail {
  __typename: "MediaURL";
  /**
   * URL for previewing the image
   */
  url: string;
}

export interface albumQuery_album_subAlbums_thumbnail {
<<<<<<< HEAD
  __typename: "Media";
=======
  __typename: 'Media'
  id: string
>>>>>>> e6da096a
  /**
   * URL to display the media in a smaller resolution
   */
  thumbnail: albumQuery_album_subAlbums_thumbnail_thumbnail | null;
}

export interface albumQuery_album_subAlbums {
  __typename: "Album";
  id: string;
  title: string;
  /**
   * An image in this album used for previewing this album
   */
  thumbnail: albumQuery_album_subAlbums_thumbnail | null;
}

export interface albumQuery_album_media_thumbnail {
  __typename: "MediaURL";
  /**
   * URL for previewing the image
   */
  url: string;
  /**
   * Width of the image in pixels
   */
  width: number;
  /**
   * Height of the image in pixels
   */
  height: number;
}

export interface albumQuery_album_media_highRes {
  __typename: "MediaURL";
  /**
   * URL for previewing the image
   */
  url: string;
}

export interface albumQuery_album_media_videoWeb {
  __typename: "MediaURL";
  /**
   * URL for previewing the image
   */
  url: string;
}

export interface albumQuery_album_media {
  __typename: "Media";
  id: string;
  type: MediaType;
  /**
   * URL to display the media in a smaller resolution
   */
  thumbnail: albumQuery_album_media_thumbnail | null;
  /**
   * URL to display the photo in full resolution, will be null for videos
   */
  highRes: albumQuery_album_media_highRes | null;
  /**
   * URL to get the video in a web format that can be played in the browser, will be null for photos
   */
  videoWeb: albumQuery_album_media_videoWeb | null;
  favorite: boolean;
}

export interface albumQuery_album {
  __typename: "Album";
  id: string;
  title: string;
  /**
   * The albums contained in this album
   */
  subAlbums: albumQuery_album_subAlbums[];
  /**
   * The media inside this album
   */
  media: albumQuery_album_media[];
}

export interface albumQuery {
  /**
   * Get album by id, user must own the album or be admin
   * If valid tokenCredentials are provided, the album may be retrived without further authentication
   */
  album: albumQuery_album;
}

export interface albumQueryVariables {
  id: string;
  onlyFavorites?: boolean | null;
  mediaOrderBy?: string | null;
  mediaOrderDirection?: OrderDirection | null;
  limit?: number | null;
  offset?: number | null;
}<|MERGE_RESOLUTION|>--- conflicted
+++ resolved
@@ -18,12 +18,8 @@
 }
 
 export interface albumQuery_album_subAlbums_thumbnail {
-<<<<<<< HEAD
   __typename: "Media";
-=======
-  __typename: 'Media'
-  id: string
->>>>>>> e6da096a
+  id: string;
   /**
    * URL to display the media in a smaller resolution
    */
