--- conflicted
+++ resolved
@@ -173,16 +173,7 @@
 		thumbnail_name = models.SanitizeMediaName(thumbnail_name)
 		thumbnail_name = thumbnail_name + ".jpg"
 
-<<<<<<< HEAD
-		// thumbnailImage, err := imageData.ThumbnailImage(tx)
-		// if err != nil {
-		// 	return err
-		// }
-
 		err = generateSaveThumbnailJPEG(tx, photo, thumbnail_name, photoCachePath, baseImagePath, nil)
-=======
-		err = generateSaveThumbnailJPEG(tx, photo.MediaID, thumbnail_name, photoCachePath, baseImagePath, -1)
->>>>>>> f2212988
 		if err != nil {
 			return false, err
 		}
