--- conflicted
+++ resolved
@@ -5,11 +5,8 @@
 	"log"
 	"net/url"
 	"os"
-<<<<<<< HEAD
 	"strings"
-=======
 	"time"
->>>>>>> 2c2790c4
 
 	"github.com/photoview/photoview/api/graphql/models"
 	"github.com/pkg/errors"
@@ -46,7 +43,6 @@
 	// Enable database debug logging
 	config.Logger = logger.Default.LogMode(logger.Info)
 
-<<<<<<< HEAD
 	var databaseDialect gorm.Dialector
 	switch strings.ToLower(os.Getenv("PHOTOVIEW_DATABASE_DRIVER")) {
 	case "mysql":
@@ -66,15 +62,10 @@
 	}
 
 	db, err := gorm.Open(databaseDialect, &config)
-	if err != nil {
-		return nil, errors.Wrap(err, "could not connect to database")
-=======
-	db, err := gorm.Open(mysql.Open(address.String()), &config)
 	sqlDB, dbErr := db.DB()
 	if dbErr != nil {
 		log.Println(dbErr)
 		return nil, dbErr
->>>>>>> 2c2790c4
 	}
 
 	sqlDB.SetMaxOpenConns(80)
@@ -93,7 +84,7 @@
 			log.Printf("WARN: Could not ping database: %s. Will retry after 5 seconds\n", err)
 			time.Sleep(time.Duration(5) * time.Second)
 		}
-		
+
 		return nil, err
 	}
 
